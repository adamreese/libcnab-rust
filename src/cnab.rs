--- conflicted
+++ resolved
@@ -20,11 +20,7 @@
     /// The list of configurable credentials.
     ///
     /// Credentials are injected into the bundle's invocation image at startup time.
-<<<<<<< HEAD
     pub credentials: Option<Vec<Credential<'a>>>,
-=======
-    pub credentials: Option<HashMap<String, Credential>>,
->>>>>>> 28ee59c0
     /// This field allows for additional data to described in the bundle.
     ///
     /// This data should be stored in key/value pairs, where the value is undefined by
